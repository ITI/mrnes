package mrnes

import (
	"fmt"
	"golang.org/x/exp/slices"
	"path"
	"os"
	"gopkg.in/yaml.v3"
	"encoding/json"
)

// AttrbStruct holds the name of an attribute and a value for it
type AttrbStruct struct {
	AttrbName, AttrbValue string
}

// A valueStruct type holds three different types a value might have,
// typically only one of these is used, and which one is known by context
type valueStruct struct {
    intValue    int
    floatValue  float64
    stringValue string
    boolValue   bool
}

// CreateAttrbStruct is a constructor
func CreateAttrbStruct(attrbName, attrbValue string) *AttrbStruct {
	as := new(AttrbStruct)
	as.AttrbName = attrbName
	as.AttrbValue = attrbValue
	return as
}

// ValidateAttribute checks that the attribute named is one that associates with the parameter object type named
func ValidateAttribute(paramObj, attrbName string) bool {
	_, present := ExpAttributes[paramObj]
	if !present {
		return false
	}

	// wildcard always checks out
	if attrbName == "*" {
		return true
	}

	// result is true if the name is in the list of attributes for the parameter object type
	return slices.Contains(ExpAttributes[paramObj], attrbName)
}

// CompareAttrbs returns -1 if the first argument is strictly more general than the second,
// returns 1 if the second argument is strictly more general than the first, and 0 otherwise
func CompareAttrbs(attrbs1, attrbs2 []AttrbStruct) int {
	// attrbs1 is strictly more general if its length is strictly less and every name it has
	// is shared by attrbs2

	if len(attrbs1) < len(attrbs2) {
		for _, attrb1 := range attrbs1 {
			attrbName := attrb1.AttrbName
			found := false
			for _, attrb2 := range attrbs2 {
				if attrb2.AttrbName == attrbName {
					found = true
					break
				}
			}
			// if attrbName was not found in attrb2 then attrbs1 cannot be strictly more general
			// and (because len(attrbs1) < len(attrbs2)) it cannot be strictly less general
			if !found {
				return 0
			}
		}
		// every attribute name in attrbs1 found in attrbs2, means attrbs1 is more general
		return -1
	}

	if len(attrbs2) < len(attrbs1) {
		for _, attrb2 := range attrbs2 {
			attrbName := attrb2.AttrbName
			found := false
			for _, attrb1 := range attrbs1 {
				if attrb1.AttrbName == attrbName {
					found = true
					break
				}
			}
			// if attrbName was not found in attrb1 then attrbs2 cannot be strictly more general
			// and (because len(attrbs2) < len(attrbs1)) it cannot be strictly less general
			if !found {
				return 0
			}
		}
		// every attribute name in attrbs2 found in attrbs1, means attrbs2 is more general
		return 1
	}
	return 0
}

// EqAttrbs determines whether the two attribute lists are exactly the same
func EqAttrbs(attrbs1, attrbs2 []AttrbStruct) bool {
	if len(attrbs1) != len(attrbs2) {
		return false
	}

	// see whether every attribute in attrbs1 is found in attrbs2
	for _, attrb1 := range attrbs1 {
		found := false
		for _, attrb2 := range attrbs2 {
			if attrb1.AttrbName == attrb2.AttrbName && attrb1.AttrbValue == attrb2.AttrbValue {
				found = true
				break
			}
		}
		// if attrb1.AttrbName not found in attrb2 they can't be equal
		if !found {
			return false
		}
	}

	// now see whether every attribute in attrbs2 is found in attrbs1
	for _, attrb2 := range attrbs2 {
		found := false
		for _, attrb1 := range attrbs1 {
			if attrb2.AttrbName == attrb1.AttrbName && attrb2.AttrbValue == attrb1.AttrbValue {
				found = true
				break
			}
		}
		// if attrb2.AttrbName not found in attrb1 they can't be equal
		if !found {
			return false
		}
	}

	// perfect match among attribute names
	return true
}

// ExpParameter struct describes an input to experiment configuration at run-time. It specifies
//   - ParamObj identifies the kind of thing being configured : Switch, Router, Endpt, Interface, or Network
//   - Attributes is a list of attributes, each of which are required for the parameter value to be applied.
type ExpParameter struct {
	// Type of thing being configured
	ParamObj string `json:"paramObj" yaml:"paramObj"`

	// attribute identifier for this parameter
	// Attribute string `json:"attribute" yaml:"attribute"`
	Attributes []AttrbStruct `json:"attributes" yaml:"attributes"`

	// ParameterType, e.g., "Bandwidth", "WiredLatency", "model"
	Param string `json:"param" yaml:"param"`

	// string-encoded value associated with type
	Value string `json:"value" yaml:"value"`
}

// Eq returns a boolean flag indicating whether the two ExpParameters referenced in the call are the same
func (epp *ExpParameter) Eq(ep2 *ExpParameter) bool {
	if epp.ParamObj != ep2.ParamObj {
		return false
	}

	if !EqAttrbs(epp.Attributes, ep2.Attributes) {
		return false
	}

	if epp.Param != ep2.Param {
		return false
	}

	if epp.Value != ep2.Value {
		return false
	}
	return true
}

// CreateExpParameter is a constructor.  Completely fills in the struct with the [ExpParameter] attributes.
func CreateExpParameter(paramObj string, attributes []AttrbStruct, param, value string) *ExpParameter {
	exptr := &ExpParameter{ParamObj: paramObj, Attributes: attributes, Param: param, Value: value}

	return exptr
}

// AddAttribute includes another attribute to those associated with the ExpParameter.
// An error is returned if the attribute name (other than 'group') already exists
func (epp *ExpParameter) AddAttribute(attrbName, attrbValue string) error {
	// check whether the attribute name is valid for this parameter
	if !ValidateAttribute(epp.ParamObj, attrbName) {
		return fmt.Errorf("attribute name %s not allowed for parameter object type %s",
			attrbName, epp.ParamObj)
	}

	// check for duplication of attribute as given, and just return if already present
	for _, attrb := range epp.Attributes {
		if attrb.AttrbName == attrbName && attrb.AttrbValue == attrbValue {
			return nil
		}
	}

	// if the attribute name is not 'group', report an attribute name conflict
	if attrbName != "group" {
		for _, attrb := range epp.Attributes {
			if attrb.AttrbName == attrbName {
				return fmt.Errorf("attribute name %s already exists for parameter object", attrbName)
			}
		}
	}

	// create a new AttrbStruct and add it to the list
	epp.Attributes = append(epp.Attributes, *CreateAttrbStruct(attrbName, attrbValue))
	return nil
}

// ExpCfg structure holds all of the ExpParameters for a named experiment
type ExpCfg struct {
	// Name is an identifier for a group of [ExpParameters].  No particular interpretation of this string is
	// used, except as a referencing label when moving an ExpCfg into or out of a dictionary
	Name string `json:"expname" yaml:"expname"`

	// Parameters is a list of all the [ExpParameter] objects presented to the simulator for an experiment.
	Parameters []ExpParameter `json:"parameters" yaml:"parameters"`
}

// AddExpParameter includes the argument ExpParameter to the the Parameter list of the referencing
// ExpCfg
func (excfg *ExpCfg) AddExpParameter(exparam *ExpParameter) {
	excfg.Parameters = append(excfg.Parameters, *exparam)
}

// ExpCfgDict is a dictionary that holds [ExpCfg] objects in a map indexed by their Name.
type ExpCfgDict struct {
	DictName string            `json:"dictname" yaml:"dictname"`
	Cfgs     map[string]ExpCfg `json:"cfgs" yaml:"cfgs"`
}

// CreateExpCfgDict is a constructor.  Saves a name for the dictionary, and initializes the slice of ExpCfg objects
func CreateExpCfgDict(name string) *ExpCfgDict {
	ecd := new(ExpCfgDict)
	ecd.DictName = name
	ecd.Cfgs = make(map[string]ExpCfg)

	return ecd
}

// AddExpCfg adds the offered ExpCfg to the dictionary, optionally returning
// an error if an ExpCfg with the same Name is already saved.
func (ecd *ExpCfgDict) AddExpCfg(ec *ExpCfg, overwrite bool) error {
	// allow for overwriting duplication?
	if !overwrite {
		_, present := ecd.Cfgs[ec.Name]
		if present {
			return fmt.Errorf("attempt to overwrite template ExpCfg %s", ec.Name)
		}
	}
	// save it
	ecd.Cfgs[ec.Name] = *ec

	return nil
}

// RecoverExpCfg returns an ExpCfg from the dictionary, with name equal to the input parameter.
// It returns also a flag denoting whether the identified ExpCfg has an entry in the dictionary.
func (ecd *ExpCfgDict) RecoverExpCfg(name string) (*ExpCfg, bool) {
	ec, present := ecd.Cfgs[name]
	if present {
		return &ec, true
	}

	return nil, false
}

// WriteToFile stores the ExpCfgDict struct to the file whose name is given.
// Serialization to json or to yaml is selected based on the extension of this name.
func (ecd *ExpCfgDict) WriteToFile(filename string) error {
	pathExt := path.Ext(filename)
	var bytes []byte
	var merr error = nil

	if pathExt == ".yaml" || pathExt == ".YAML" || pathExt == ".yml" {
		bytes, merr = yaml.Marshal(*ecd)
	} else if pathExt == ".json" || pathExt == ".JSON" {
		bytes, merr = json.MarshalIndent(*ecd, "", "\t")
	}

	if merr != nil {
		panic(merr)
	}

	f, cerr := os.Create(filename)
	if cerr != nil {
		panic(cerr)
	}
	_, werr := f.WriteString(string(bytes[:]))
	if werr != nil {
		panic(werr)
	}
	f.Close()
	return werr
}

// ReadExpCfgDict deserializes a byte slice holding a representation of an ExpCfgDict struct.
// If the input argument of dict (those bytes) is empty, the file whose name is given is read
// to acquire them.  A deserialized representation is returned, or an error if one is generated
// from a file read or the deserialization.
func ReadExpCfgDict(filename string, useYAML bool, dict []byte) (*ExpCfgDict, error) {
	var err error
	if len(dict) == 0 {
		dict, err = os.ReadFile(filename)
		if err != nil {
			return nil, err
		}
	}

	example := ExpCfgDict{}
	if useYAML {
		err = yaml.Unmarshal(dict, &example)
	} else {
		err = json.Unmarshal(dict, &example)
	}

	if err != nil {
		return nil, err
	}

	return &example, nil
}

// CreateExpCfg is a constructor. Saves the offered Name and initializes the slice of ExpParameters.
func CreateExpCfg(name string) *ExpCfg {
	excfg := &ExpCfg{Name: name, Parameters: make([]ExpParameter, 0)}

	return excfg
}

// ValidateParameter returns an error if the paramObj, attributes, and param values don't
// make sense taken together within an ExpParameter.
func ValidateParameter(paramObj string, attributes []AttrbStruct, param string) error {
	if ExpParamObjs == nil {
		GetExpParamDesc()
	}

	// the paramObj string has to be recognized as one of the permitted ones (stored in list ExpParamObjs)
	if !slices.Contains(ExpParamObjs, paramObj) {
		panic(fmt.Errorf("parameter paramObj %s is not recognized", paramObj))
	}

	// check the validity of each attribute
	for _, attrb := range attributes {
		if !ValidateAttribute(paramObj, attrb.AttrbName) {
			panic(fmt.Errorf("attribute %s not value for parameter object type %s", attrb.AttrbName, paramObj))
		}
	}

	// it's all good
	return nil
}

// AddParameter accepts the four values in an ExpParameter, creates one, and adds to the ExpCfg's list.
// Returns an error if the parameters are not validated.
func (excfg *ExpCfg) AddParameter(paramObj string, attributes []AttrbStruct, param, value string) error {
	// validate the offered parameter values
	err := ValidateParameter(paramObj, attributes, param)
	if err != nil {
		return err
	}

	// create an ExpParameter with these values
	excp := CreateExpParameter(paramObj, attributes, param, value)

	// save it
	excfg.Parameters = append(excfg.Parameters, *excp)
	return nil
}

// WriteToFile stores the ExpCfg struct to the file whose name is given.
// Serialization to json or to yaml is selected based on the extension of this name.
func (excfg *ExpCfg) WriteToFile(filename string) error {
	pathExt := path.Ext(filename)
	var bytes []byte
	var merr error = nil

	if pathExt == ".yaml" || pathExt == ".YAML" || pathExt == ".yml" {
		bytes, merr = yaml.Marshal(*excfg)
	} else if pathExt == ".json" || pathExt == ".JSON" {
		bytes, merr = json.MarshalIndent(*excfg, "", "\t")
	}

	if merr != nil {
		panic(merr)
	}

	f, cerr := os.Create(filename)
	if cerr != nil {
		panic(cerr)
	}
	_, werr := f.WriteString(string(bytes[:]))
	if werr != nil {
		panic(werr)
	}
	f.Close()

	return werr
}

// ReadExpCfg deserializes a byte slice holding a representation of an ExpCfg struct.
// If the input argument of dict (those bytes) is empty, the file whose name is given is read
// to acquire them.  A deserialized representation is returned, or an error if one is generated
// from a file read or the deserialization.
func ReadExpCfg(filename string, useYAML bool, dict []byte) (*ExpCfg, error) {
	var err error
	if len(dict) == 0 {
		dict, err = os.ReadFile(filename)
		if err != nil {
			return nil, err
		}
	}

	example := ExpCfg{}
	if useYAML {
		err = yaml.Unmarshal(dict, &example)
	} else {
		err = json.Unmarshal(dict, &example)
	}

	if err != nil {
		return nil, err
	}

	return &example, nil
}

// UpdateExpCfg copies the ExpCfg parameters in the file referenced by the
// 'updatefile' name into the file of ExpCfg parameters in the file referenced by the
// 'orgfile' name
func UpdateExpCfg(orgfile, updatefile string, useYAML bool, dict []byte) {
	// read in the experiment file
	expCfg, err := ReadExpCfg(orgfile, useYAML, dict)
	if err != nil {
		panic(err)
	}

	// read in the update parameters
	updateCfg, err2 := ReadExpCfg(updatefile, useYAML, []byte{})
	if err2 != nil {
		panic(err2)
	}
	for _, update := range updateCfg.Parameters {
		expCfg.AddParameter(update.ParamObj, update.Attributes, update.Param, update.Value)
	}

	// write out the modified configuration
	expCfg.WriteToFile(orgfile)
}

// ExpParamObjs , ExpAttributes , and ExpParams hold descriptions of the types of objects
// that are initialized by an exp file, for each the attributes of the object that can be tested for to determine
// whether the object is to receive the configuration parameter, and the parameter types defined for each object type
var ExpParamObjs []string
var ExpAttributes map[string][]string
var ExpParams map[string][]string

// GetExpParamDesc returns ExpParamObjs, ExpAttributes, and ExpParams after ensuring that they have been build
func GetExpParamDesc() ([]string, map[string][]string, map[string][]string) {
	if ExpParamObjs == nil {
		ExpParamObjs = []string{"Switch", "Router", "Endpt", "Interface", "Network"}
		ExpAttributes = make(map[string][]string)
		ExpAttributes["Switch"] = []string{"name", "group", "model", "*"}
		ExpAttributes["Router"] = []string{"name", "group", "model", "*"}
		ExpAttributes["Endpt"] = []string{"name", "model", "group", "cpudrag", "*"}
		ExpAttributes["Interface"] = []string{"name", "group", "devtype", "devname", "media", "network", "*"}
		ExpAttributes["Network"] = []string{"name", "group", "media", "scale", "*"}
		ExpParams = make(map[string][]string)
		ExpParams["Switch"] = []string{"buffer", "trace"}
		ExpParams["Router"] = []string{"buffer", "trace"}
<<<<<<< HEAD
		ExpParams["Endpt"] = []string{"trace", "model", "drag"}
		ExpParams["Network"] = []string{"latency", "bandwidth", "capacity", "load", "drop", "trace"}
		ExpParams["Interface"] = []string{"latency", "delay", "buffer", "bandwidth", "MTU", "load", "drop", "trace"}
=======
		ExpParams["Endpt"] = []string{"trace", "model", "bckgrndRate",  "bckgrndSrv"}
		ExpParams["Network"] = []string{"latency", "bandwidth", "bckgrndBW", "capacity", "drop", "trace"}
		ExpParams["Interface"] = []string{"latency", "delay", "buffer", "bandwidth", 
			"bckgrndBW", "MTU", "rsrvd", "drop", "trace"}
>>>>>>> edadaa72
	}

	return ExpParamObjs, ExpAttributes, ExpParams
}<|MERGE_RESOLUTION|>--- conflicted
+++ resolved
@@ -469,18 +469,12 @@
 		ExpAttributes["Interface"] = []string{"name", "group", "devtype", "devname", "media", "network", "*"}
 		ExpAttributes["Network"] = []string{"name", "group", "media", "scale", "*"}
 		ExpParams = make(map[string][]string)
-		ExpParams["Switch"] = []string{"buffer", "trace"}
-		ExpParams["Router"] = []string{"buffer", "trace"}
-<<<<<<< HEAD
-		ExpParams["Endpt"] = []string{"trace", "model", "drag"}
-		ExpParams["Network"] = []string{"latency", "bandwidth", "capacity", "load", "drop", "trace"}
-		ExpParams["Interface"] = []string{"latency", "delay", "buffer", "bandwidth", "MTU", "load", "drop", "trace"}
-=======
+		ExpParams["Switch"] = []string{"model", "buffer", "trace"}
+		ExpParams["Router"] = []string{"model", "buffer", "trace"}
 		ExpParams["Endpt"] = []string{"trace", "model", "bckgrndRate",  "bckgrndSrv"}
 		ExpParams["Network"] = []string{"latency", "bandwidth", "bckgrndBW", "capacity", "drop", "trace"}
 		ExpParams["Interface"] = []string{"latency", "delay", "buffer", "bandwidth", 
 			"bckgrndBW", "MTU", "rsrvd", "drop", "trace"}
->>>>>>> edadaa72
 	}
 
 	return ExpParamObjs, ExpAttributes, ExpParams
